{
    "$schema": "http://json-schema.org/draft-04/schema#",
    "id": "push_message.json",
    "description": "Shampoo push message specification",
    "type": "object",

    "properties": {
<<<<<<< HEAD
        "type": {
            "type": "string",
            "pattern": "push"
=======
        "push_event": {
            "description": "Name of the push event",
            "type": "string"
>>>>>>> c14d4f1e
        },
        "push_data": {
            "description": "Response data from the called method",
            "type": "object"
        }
    },
<<<<<<< HEAD
    "required": ["type", "push_data"]
=======
    "required": ["push_event", "push_data"]
>>>>>>> c14d4f1e
}<|MERGE_RESOLUTION|>--- conflicted
+++ resolved
@@ -5,24 +5,18 @@
     "type": "object",
 
     "properties": {
-<<<<<<< HEAD
         "type": {
             "type": "string",
             "pattern": "push"
-=======
+        },
         "push_event": {
             "description": "Name of the push event",
             "type": "string"
->>>>>>> c14d4f1e
         },
         "push_data": {
             "description": "Response data from the called method",
             "type": "object"
         }
     },
-<<<<<<< HEAD
-    "required": ["type", "push_data"]
-=======
-    "required": ["push_event", "push_data"]
->>>>>>> c14d4f1e
+    "required": ["type", "push_event", "push_data"]
 }