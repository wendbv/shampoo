--- conflicted
+++ resolved
@@ -156,13 +156,9 @@
 
     def push_message(self, event, data):
         """Push a message to the connected client."""
-        push_request = {"push_event": event, "push_data": data}
-
-<<<<<<< HEAD
-        push_request = {"type": "push", "push_data": data}
-=======
-        logger.debug({'push_data': data})
->>>>>>> c14d4f1e
+        push_request = {"type": "push", "push_event": event, "push_data": data}
+
+        logger.debug(push_request)
 
         try:
             validator.validate(push_request, 'push_message.json')
